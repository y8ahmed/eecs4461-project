# The Domino Effect: TikTok Bot Echo Chambers
## Tag and Release to be specified !!!!!!!!!!!!
EECS4461 W25

## Team 12
- Yusuf AHMED
- Greatlove BARIBOLOKA
- Melika SHERAFAT

## Navigate to the relevant directory for each deliverable:
- docs/Deliverable1 - General Project Idea and Team Expectations
- docs/Deliverable2 - Project Proposal 
- docs/Deliverable3 - Simple Simulation Prototype

## Project Description
The TikTokChamber Model simulates the formation and sustenance of echo chambers     

## Run the Project
Clone the repo

In root eecs4461-project directory, **create a venv** - commands vary per OS so review the linked guides
- Install [python3.12](https://www.python.org/downloads/release/python-3128/)
- Install [venv](https://realpython.com/python-virtual-environments-a-primer/)
<<<<<<< HEAD
- Create venv `python -m venv venv`
- Activate venv `source venv/bin/activate`
=======


Go into the src directory
`cd src`

- Create venv
- Activate venv
>>>>>>> 17ffc6ba

Install packages based on requirements.txt
`pip install -r requirements.txt`

Run solara
`solara run app.py`<|MERGE_RESOLUTION|>--- conflicted
+++ resolved
@@ -21,18 +21,12 @@
 In root eecs4461-project directory, **create a venv** - commands vary per OS so review the linked guides
 - Install [python3.12](https://www.python.org/downloads/release/python-3128/)
 - Install [venv](https://realpython.com/python-virtual-environments-a-primer/)
-<<<<<<< HEAD
-- Create venv `python -m venv venv`
-- Activate venv `source venv/bin/activate`
-=======
-
 
 Go into the src directory
 `cd src`
 
-- Create venv
-- Activate venv
->>>>>>> 17ffc6ba
+- Create venv `python -m venv venv`
+- Activate venv `source venv/bin/activate`
 
 Install packages based on requirements.txt
 `pip install -r requirements.txt`
