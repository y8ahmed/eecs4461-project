--- conflicted
+++ resolved
@@ -32,7 +32,6 @@
             "size": 25}
 
 
-<<<<<<< HEAD
 def get_cons_progressive_ratio(model):
     ratio = model.cons_progressive_ratio()
     ratio_text = r"$\infty$" if ratio is math.inf else f"{ratio: .2f}"
@@ -60,8 +59,9 @@
         f"Neutral/Progressive Ratio: {ratio_text}<br>"
         f"Progressive Count: {progressive_text}<br>"
         f"Conservative Count: {infected_text}"
-    )
-=======
+    )people
+
+
 def identify_clusters(model):
 
     conservative_graph = nx.Graph()
@@ -197,8 +197,6 @@
     {"Conservative": "tab:red", "Progressive": "tab:blue", "Neutral": "tab:gray"},
     post_process=post_process_lineplot,
 )
->>>>>>> 36c1e141
-
 
 model_params = {
     "seed": {
@@ -250,7 +248,6 @@
     )
 }
 
-<<<<<<< HEAD
 
 def post_process_lineplot(ax):
     ax.set_ylim(ymin=0)
@@ -265,8 +262,6 @@
 )
 
 
-=======
->>>>>>> 36c1e141
 model1 = TikTokEchoChamber()
 
 page = SolaraViz(
@@ -274,13 +269,10 @@
     components=[
         SpacePlot,
         StatePlot,
-<<<<<<< HEAD
+        StatsRow,
         get_cons_progressive_ratio,
-=======
-        StatsRow,
->>>>>>> 36c1e141
     ],
     model_params=model_params,
-    name=" TikTok Echo Chamber  Model ",
+    name="TikTok Echo Chamber Model",
 )
 page  # noqa