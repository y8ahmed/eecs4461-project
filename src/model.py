--- conflicted
+++ resolved
@@ -35,6 +35,7 @@
 
 
 def get_interactions(model):
+    #TODO return interactions each step
     return number_state(model, State.NEUTRAL)
 
 
@@ -68,25 +69,13 @@
         """
         super().__init__(seed=seed)
         self.num_nodes = num_nodes
-<<<<<<< HEAD
         prob = avg_node_degree / self.num_nodes # this is for the probability for an edge to be connected
-        self.G = nx.erdos_renyi_graph(n=self.num_nodes, p=prob)
+        self.G = nx.watts_strogatz_graph(n=num_nodes, k=avg_node_degree, p=prob, seed=seed)
         self.grid = mesa.space.NetworkGrid(self.G)
+        self.G = self.G.to_directed()
 
         self.num_bots = (
             num_bots if num_bots <= num_nodes else num_nodes
-=======
-        prob = avg_node_degree / self.num_nodes 
-
-        self.G = nx.watts_strogatz_graph(n=num_nodes, k=avg_node_degree, p=prob, seed=seed)
-
-        self.grid = mesa.space.NetworkGrid(self.G)
-
-        self.G = self.G.to_directed()
-
-        self.initial_outbreak_size = (
-            initial_outbreak_size if initial_outbreak_size <= num_nodes else num_nodes
->>>>>>> 17ffc6ba
         )
         self.positive_chance = positive_chance
         self.self_check_frequency = self_check_frequency
@@ -117,6 +106,7 @@
                 self.self_check_frequency,
                 self.politics_change_chance,
                 self.gain_resistance_chance,
+                # TODO RESOLVE STATE AND POLITICAL LEANING
                 political_leaning=political_leaning,
             )
             idCounter += 1
